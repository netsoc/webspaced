Vue.component('NotFound', {
    template: `
    <div>
      <h1>Not Found</h1>
      <p class="lead">Couldn't find that page, sorry.</p>
      <code>¯\\_(ツ)_/¯</code>
    </div>
  `
});

Vue.component('HomeView', {
    template: `
    <div>
      <h1>Home</h1>
      <p class="lead">Hello, world!</p>
    </div>
  `
});

<<<<<<< HEAD
Vue.component('Dashboard', {
=======
Vue.component('Navbar', {
>>>>>>> 1a527683
    template: `
    <div>
    <div class="sidenav">
      <i class="fa fa-home fa-lg"> <a href="#"> Dashboard </a></i>
      <i class="fa fa-terminal fa-lg"> <a href="#"> Console </a></i>
      <i class="fa fa-cog fa-lg"> <a href="#"> Configs </a></i>
      <i class="fa fa-globe fa-lg"> <a href="#"> Domains </a></i>
      <i class="fa fa-plug fa-lg"> <a href="#"> Ports </a></i>
    </div>
    </div>
  `
});

<<<<<<< HEAD

Vue.component('Login', {
    template: `

=======
Vue.component('Dashboard', {
  template: `
  <navbar/>
`
});


Vue.component('Welcome', {
    template: `
    <h1 style = "text-align: center"> Welcome to your dashboard </h1> 
    <h4 style = "text-align: center"> Setup your environment to use your webspace </h4> 
    <button class = "center"type = "button"> Get Started </button>
    <footer style = "text-align: center"> Brought to you by DU Netsoc </footer>
  `
});


Vue.component('Operating System', {
    template: `
    <div class = "container">
      <div class = "row">
        <div class = "col"> Ubuntu </div> 
        <div class = "col"> Arch </div> 
        <div class = "col"> Redfin </div> 
      </div> 
      <br>
      <div class = "row">
        <div class = "col"> Fedora </div> 
        <div class = "col"> Centos </div> 
        <div class = "col"> Alpine </div> 
      </div>
    </div> 
    <button class = "center"type = "button"> Next </button> 
    <footer style = "text-align: center"> Brought to you by DU Netsoc</footer>
  `
});

Vue.component('Login', {
    template: `
  <template>
>>>>>>> 1a527683
    <div class ="center">
      <img class="center" id="login-logo" src="/static/images/logo.png" alt="Netsoc Logo">
      <form @submit.prevent="handleSubmit">
          <div class="form-group login-box center">
              <input type="text" name="username" class="form-control" placeholder="Username" style="border:none; background-color:#fff;"/>
          </div>
          <div class="form-group login-box center">
              <input type="password" name="password" class="form-control" placeholder="Password" style="border:none"/>
          </div>
      </form>
      <div class="bottom-right-corner">
        <a href= "/welcome" class="button center"> Login </a>
      </div>
      <div class="bottom-left-corner">
        <p>Made by DU Netsoc</p>
      </div>
    </div>
  `
});


Vue.component('Welcome', {
    template: `
    <div> 
      <h1 style = "text-align: center"> Welcome to your dashboard </h1> 
      <br>
      <h4 style= "text-align: center"> Setup your environment to use your webspace </h4> 
      <br>
      <br>
      <br>
      <a class="button center" href="/choose-os"> Get Started </a>
      <div class="bottom-left-corner">
        <p>Made by DU Netsoc</p>
      </div>
    <div>
  `
});


Vue.component('Operating System', {
    template: `
  <div>
  <h1 style="text-align: center;">Choose your Operating System</h1>
  <br>
    <div class = "container" >
      <div class = "row">
        <div class = "col"> 
        <h4 style = "text-align: center">Arch</h4>  
        <img src="/static/images/Arch.png" alt="Arch Logo" class="center-img">
          <button class="center button3"> Select </download>
        </div>

        <div class = "col"> 
          <h4 style = "text-align: center">Alpine</h4>
          <img src="/static/images/Alpine.png" alt="Alpine Logo" class="center-img">
          <button class="center button3"> Select </download>
        </div>

        <div class = "col"> 
          <h4 style = "text-align: center">Centos</h4> 
          <img src="/static/images/Centos.png" alt="Centos Logo" class="center-img">
          <button class="center button3"> Select </download>
        </div> 
      </div> 
      <br>

      <div style="margin-top:2em;" class = "row">
        <div class = "col">
          <h4 style = "text-align: center">Debian</h4> 
          <img src="/static/images/Debian.png" alt="Debian Logo" class="center-img">
          <button class="center button3"> Select </download> 
        </div> 
        
        <div class = "col">
          <h4 style = "text-align: center">Fedora</h4>  
          <img src="/static/images/Fedora.png" alt="Fedora Logo" class="center-img">
          <button class="center button3"> Select </download>
        </div> 

        <div class = "col">
          <h4 style = "text-align: center">Ubuntu</h4> 
          <img src="/static/images/Ubuntu.png" alt="Ubuntu Logo" class="center-img">
          <button class="center button3"> Select </download>
        </div> 
      </div>
    </div>
    <a class="button2 bottom-right-corner" href= "/create-root"> Next </a>    
  </div>
  `
});


Vue.component('Create Root PW', {
    template: `
  <div>
    <h1>Create your Root Password</h1>
    <input type="text" placeholder="Enter Password">
    <br>
    <input type="text" placeholder="Re-enter Password">
    <br>
    <h1 style="margin-top: 50px;">Create an SSH Key (Optional)</h1>
    <textarea></textarea>
    <a class="button2 bottom-left-corner" href= "/choose-os"> Previous </a> 
    <a class="button2 bottom-right-corner" href= "/congrats"> Next </a>
  </div> 
  `
});



Vue.component('Congratulations', {
    template: `
    <div>
      <h1 style = "text-align: center; margin-bottom:1.5em;"> You have succesfully setup your webspace!</h1>
      <img class="center" src="/static/images/icons8-ok-300.png" alt="completed">
      <a class="button2 bottom-left-corner" href= "/create-root"> Previous </a> 
      <a class="button2 bottom-right-corner" href= "/dashboard"> Finish </a>
    </div>   
  `
});<|MERGE_RESOLUTION|>--- conflicted
+++ resolved
@@ -17,11 +17,7 @@
   `
 });
 
-<<<<<<< HEAD
-Vue.component('Dashboard', {
-=======
 Vue.component('Navbar', {
->>>>>>> 1a527683
     template: `
     <div>
     <div class="sidenav">
@@ -35,28 +31,11 @@
   `
 });
 
-<<<<<<< HEAD
-
-Vue.component('Login', {
-    template: `
-
-=======
 Vue.component('Dashboard', {
   template: `
   <navbar/>
 `
 });
-
-
-Vue.component('Welcome', {
-    template: `
-    <h1 style = "text-align: center"> Welcome to your dashboard </h1> 
-    <h4 style = "text-align: center"> Setup your environment to use your webspace </h4> 
-    <button class = "center"type = "button"> Get Started </button>
-    <footer style = "text-align: center"> Brought to you by DU Netsoc </footer>
-  `
-});
-
 
 Vue.component('Operating System', {
     template: `
@@ -81,7 +60,6 @@
 Vue.component('Login', {
     template: `
   <template>
->>>>>>> 1a527683
     <div class ="center">
       <img class="center" id="login-logo" src="/static/images/logo.png" alt="Netsoc Logo">
       <form @submit.prevent="handleSubmit">
@@ -99,7 +77,6 @@
         <p>Made by DU Netsoc</p>
       </div>
     </div>
-  `
 });
 
 
